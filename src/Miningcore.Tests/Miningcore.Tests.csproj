--- conflicted
+++ resolved
@@ -1,92 +1,3 @@
-<<<<<<< HEAD
-<Project Sdk="Microsoft.NET.Sdk">
-
-  <PropertyGroup>
-    <IsWindows Condition="'$(OS)' == 'Windows_NT'">true</IsWindows>
-  </PropertyGroup>
-
-  <PropertyGroup>
-    <IsOSX Condition="'$([System.Runtime.InteropServices.RuntimeInformation]::IsOSPlatform($([System.Runtime.InteropServices.OSPlatform]::OSX)))' == 'true'">true</IsOSX>
-    <IsLinux Condition="'$([System.Runtime.InteropServices.RuntimeInformation]::IsOSPlatform($([System.Runtime.InteropServices.OSPlatform]::Linux)))' == 'true'">true</IsLinux>
-  </PropertyGroup>
-
-  <PropertyGroup>
-    <TargetFramework>net6.0</TargetFramework>
-    <IsPackable>false</IsPackable>
-    <Platforms>AnyCPU</Platforms>
-    <AssemblyName>Miningcore.Tests</AssemblyName>
-    <RootNamespace>Miningcore.Tests</RootNamespace>
-  </PropertyGroup>
-
-  <PropertyGroup Condition="'$(Configuration)|$(Platform)'=='Release|AnyCPU'">
-    <PlatformTarget>AnyCPU</PlatformTarget>
-  </PropertyGroup>
-
-  <PropertyGroup Condition="'$(Configuration)|$(Platform)'=='Debug|AnyCPU'">
-    <PlatformTarget>AnyCPU</PlatformTarget>
-    <AllowUnsafeBlocks>true</AllowUnsafeBlocks>
-  </PropertyGroup>
-
-  <ItemGroup>
-    <Compile Remove="JsonRpc\**" />
-    <EmbeddedResource Remove="JsonRpc\**" />
-    <None Remove="JsonRpc\**" />
-  </ItemGroup>
-
-  <ItemGroup>
-    <PackageReference Include="BenchmarkDotNet" Version="0.13.4" />
-    <PackageReference Include="BenchmarkDotNet.Annotations" Version="0.13.4" />
-    <PackageReference Include="Microsoft.NET.Test.Sdk" Version="17.4.1" />
-    <PackageReference Include="Microsoft.Reactive.Testing" Version="5.0.0" />
-    <PackageReference Include="NLog" Version="5.1.1" />
-    <PackageReference Include="Npgsql" Version="7.0.1" />
-    <PackageReference Include="NSubstitute" Version="4.4.0" />
-    <PackageReference Include="xunit" Version="2.4.2" />
-    <PackageReference Include="xunit.runner.visualstudio" Version="2.4.5">
-      <PrivateAssets>all</PrivateAssets>
-      <IncludeAssets>runtime; build; native; contentfiles; analyzers</IncludeAssets>
-    </PackageReference>
-  </ItemGroup>
-
-  <ItemGroup>
-    <ProjectReference Include="..\Miningcore\Miningcore.csproj" />
-  </ItemGroup>
-
-  <ItemGroup>
-    <None Update="test.runsettings">
-      <CopyToOutputDirectory>Always</CopyToOutputDirectory>
-    </None>
-    <None Update="xunit.runner.json">
-      <CopyToOutputDirectory>PreserveNewest</CopyToOutputDirectory>
-    </None>
-  </ItemGroup>
-
-  <!-- Copy library binaries from Miningcore build output on Windows  -->
-  <Target Name="CopyLibsWin" AfterTargets="AfterBuild" Condition="'$(IsWindows)' == 'true'">
-    <ItemGroup>
-      <Libs Include="$(ProjectDir)..\Miningcore\bin\$(Configuration)\net6.0\lib*.dll" />
-    </ItemGroup>
-
-    <Copy SourceFiles="@(Libs)" DestinationFolder="$(OutDir)" />
-  </Target>
-
-  <!-- Copy library binaries from Miningcore build output on Linux  -->
-  <Target Name="CopyLibsLinux" AfterTargets="AfterBuild" Condition="'$(IsLinux)' == 'true'">
-    <ItemGroup>
-      <Libs Include="$(ProjectDir)..\Miningcore\bin\$(Configuration)\net6.0\lib*.so" />
-    </ItemGroup>
-
-    <Copy SourceFiles="@(Libs)" DestinationFolder="$(OutDir)" />
-  </Target>
-  <ItemGroup>
-    <None Include="$(OutDir)\**\*">
-        <CopyToOutputDirectory>PreserveNewest</CopyToOutputDirectory>
-        <Link>%(RecursiveDir)\%(Filename)%(Extension)</Link>
-        <Visible>False</Visible>
-    </None>
-</ItemGroup>
-</Project>
-=======
 <Project Sdk="Microsoft.NET.Sdk">
 
   <PropertyGroup>
@@ -173,5 +84,4 @@
         <Visible>False</Visible>
     </None>
 </ItemGroup>
-</Project>
->>>>>>> 41eadf1b
+</Project>