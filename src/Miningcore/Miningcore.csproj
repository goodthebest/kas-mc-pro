--- conflicted
+++ resolved
@@ -55,34 +55,19 @@
     <PackageReference Include="Dapper" Version="1.50.5" />
     <PackageReference Include="FluentValidation" Version="8.1.3" />
     <PackageReference Include="FluentValidation.ValidatorAttribute" Version="8.1.3" />
-<<<<<<< HEAD
-    <PackageReference Include="JetBrains.Annotations" Version="2018.3.0" />
-    <PackageReference Include="MailKit" Version="2.1.2" />
-    <PackageReference Include="McMaster.Extensions.CommandLineUtils" Version="2.3.1" />
-    <PackageReference Include="Microsoft.AspNetCore.All" />
-=======
     <PackageReference Include="JetBrains.Annotations" Version="2018.2.1" />
     <PackageReference Include="MailKit" Version="2.1.3" />
     <PackageReference Include="McMaster.Extensions.CommandLineUtils" Version="2.2.5" />
-    <PackageReference Include="Microsoft.AspNetCore.All" Version="2.2.2" />
->>>>>>> b6164080
+    <PackageReference Include="Microsoft.AspNetCore.All" />
     <PackageReference Include="Microsoft.Extensions.Caching.Memory" Version="2.2.0" />
     <PackageReference Include="Microsoft.Extensions.Configuration.Json" Version="2.2.0" />
     <PackageReference Include="Microsoft.Extensions.Options.ConfigurationExtensions" Version="2.2.0" />
     <PackageReference Include="morelinq" Version="3.1.0" />
-<<<<<<< HEAD
-    <PackageReference Include="NBitcoin" Version="4.1.1.80" />
-    <PackageReference Include="NBitcoin.Zcash" Version="3.0.0" />
-    <PackageReference Include="Newtonsoft.Json" Version="12.0.1" />
-    <PackageReference Include="NLog" Version="4.5.11" />
-    <PackageReference Include="NLog.Extensions.Logging" Version="1.4.0" />
-=======
     <PackageReference Include="NBitcoin" Version="4.1.1.82" />
     <PackageReference Include="NBitcoin.Zcash" Version="3.0.0" />
     <PackageReference Include="Newtonsoft.Json" Version="12.0.1" />
     <PackageReference Include="NLog" Version="4.5.11" />
     <PackageReference Include="NLog.Extensions.Logging" Version="1.3.0" />
->>>>>>> b6164080
     <PackageReference Include="Npgsql" Version="4.0.4" />
     <PackageReference Include="Polly" Version="6.1.2" />
     <PackageReference Include="prometheus-net" Version="2.1.3" />
