<<<<<<< HEAD
﻿using System;
=======
using System;
>>>>>>> d692f5cc
using System.Collections.Generic;
using System.Text;

namespace MiningCore.Notifications.Messages
{
    public enum TelemetryCategory
    {
        Share = 1, // Share processed
        BtStream, // Blocktemplate over BTStream
        RpcRequest // JsonRPC Request to Daemon
    }

    public class TelemetryEvent
    {
        public TelemetryEvent(string server, string poolId, TelemetryCategory category, TimeSpan elapsed, bool? success = null, string error = null)
        {
            Server = server;
            PoolId = poolId;
            Category = category;
            Elapsed = elapsed;
            Success = success;
            Error = error;
        }

        public TelemetryEvent(string server, string poolId, TelemetryCategory category, string info, TimeSpan elapsed, bool? success = null, string error = null) :
            this(server, poolId, category, elapsed, success, error)
        {
            Info = info;
        }

        public string Server { get; set; }
        public string PoolId { get; set; }
        public TelemetryCategory Category { get; set; }
        public string Info { get; }
        public TimeSpan Elapsed { get; set; }
        public bool? Success { get; set; }
        public string Error { get; }
    }
<<<<<<< HEAD
}
=======
}
>>>>>>> d692f5cc
<|MERGE_RESOLUTION|>--- conflicted
+++ resolved
@@ -1,8 +1,4 @@
-<<<<<<< HEAD
-﻿using System;
-=======
 using System;
->>>>>>> d692f5cc
 using System.Collections.Generic;
 using System.Text;
 
@@ -41,8 +37,4 @@
         public bool? Success { get; set; }
         public string Error { get; }
     }
-<<<<<<< HEAD
-}
-=======
-}
->>>>>>> d692f5cc
+}