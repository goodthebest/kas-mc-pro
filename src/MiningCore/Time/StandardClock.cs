--- conflicted
+++ resolved
@@ -1,8 +1,4 @@
-<<<<<<< HEAD
-﻿using System;
-=======
 using System;
->>>>>>> d692f5cc
 using System.Collections.Generic;
 using System.Text;
 
@@ -12,8 +8,4 @@
     {
         public DateTime Now => DateTime.UtcNow;
     }
-<<<<<<< HEAD
-}
-=======
-}
->>>>>>> d692f5cc
+}