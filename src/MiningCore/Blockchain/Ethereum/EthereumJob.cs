﻿using System.Collections.Generic;
using System.Globalization;
using System.Numerics;
using System.Threading.Tasks;
using MiningCore.Crypto.Hashing.Ethash;
using MiningCore.Extensions;
using MiningCore.Stratum;
using NBitcoin;

namespace MiningCore.Blockchain.Ethereum
{
    public class EthereumJob
    {
        public EthereumJob(string id, EthereumBlockTemplate blockTemplate)
        {
            Id = id;
            BlockTemplate = blockTemplate;

            var target = blockTemplate.Target;
            if (target.StartsWith("0x"))
                target = target.Substring(2);

            blockTarget = new uint256(target.HexToByteArray().ReverseArray());
        }

        private readonly Dictionary<StratumClient, HashSet<string>> workerNonces =
            new Dictionary<StratumClient, HashSet<string>>();

        public string Id { get; }
        public EthereumBlockTemplate BlockTemplate { get; }
        private readonly uint256 blockTarget;

        private void RegisterNonce(StratumClient worker, string nonce)
        {
            var nonceLower = nonce.ToLower();

            if (!workerNonces.TryGetValue(worker, out var nonces))
            {
                nonces = new HashSet<string>(new[] { nonceLower });
                workerNonces[worker] = nonces;
            }

            else
            {
                if (nonces.Contains(nonceLower))
                    throw new StratumException(StratumError.MinusOne, "duplicate share");

                nonces.Add(nonceLower);
            }
        }

        public async Task<EthereumShare> ProcessShareAsync(StratumClient worker, string nonce, EthashFull ethash)
        {
            // duplicate nonce?
            lock(workerNonces)
            {
                RegisterNonce(worker, nonce);
            }

            // assemble full-nonce
            var context = worker.GetContextAs<EthereumWorkerContext>();
            var fullNonceHex = context.ExtraNonce1 + nonce;
            var fullNonce = ulong.Parse(fullNonceHex, NumberStyles.HexNumber);

            // get dag for block
            var dag = await ethash.GetDagAsync(BlockTemplate.Height);

            // compute
            if (!dag.Compute(BlockTemplate.Header.HexToByteArray(), fullNonce, out var mixDigest, out var resultBytes))
                throw new StratumException(StratumError.MinusOne, "bad hash");

            resultBytes.ReverseArray();

            // test if share meets at least workers current difficulty
            var resultValue = new uint256(resultBytes);
<<<<<<< HEAD
            var shareDiff = (double) BigInteger.Divide(EthereumConstants.BigMaxValue, new BigInteger(resultBytes.ToReverseArray())) / EthereumConstants.Pow2x32;
            var stratumDifficulty = worker.Context.Difficulty;
=======
            var resultValueBig = resultBytes.ToBigInteger();
            var shareDiff = (double) BigInteger.Divide(EthereumConstants.BigMaxValue, resultValueBig) / EthereumConstants.Pow2x32;
            var stratumDifficulty = context.Difficulty;
>>>>>>> b94a34d4
            var ratio = shareDiff / stratumDifficulty;
            var isBlockCandidate = resultValue <= blockTarget;

            if (!isBlockCandidate && ratio < 0.99)
            {
                // check if share matched the previous difficulty from before a vardiff retarget
                if (context.VarDiff?.LastUpdate != null && context.PreviousDifficulty.HasValue)
                {
                    ratio = shareDiff / context.PreviousDifficulty.Value;

                    if (ratio < 0.99)
                        throw new StratumException(StratumError.LowDifficultyShare, $"low difficulty share ({shareDiff})");

                    // use previous difficulty
                    stratumDifficulty = context.PreviousDifficulty.Value;
                }

                else
                    throw new StratumException(StratumError.LowDifficultyShare, $"low difficulty share ({shareDiff})");
            }

            // create share
            var share = new EthereumShare
            {
                BlockHeight = (long) BlockTemplate.Height,
                IpAddress = worker.RemoteEndpoint?.Address?.ToString(),
                Miner = context.MinerName,
                Worker = context.WorkerName,
                UserAgent = context.UserAgent,
                FullNonceHex = "0x" + fullNonceHex,
                HeaderHash = BlockTemplate.Header,
                MixHash = mixDigest.ToHexString(true),
                IsBlockCandidate = isBlockCandidate,
                Difficulty = stratumDifficulty * EthereumConstants.Pow2x32,
            };

            if (share.IsBlockCandidate)
                share.TransactionConfirmationData = $"{mixDigest.ToHexString(true)}:{share.FullNonceHex}";

            return share;
        }
    }
}
<|MERGE_RESOLUTION|>--- conflicted
+++ resolved
@@ -1,126 +1,121 @@
-﻿using System.Collections.Generic;
-using System.Globalization;
-using System.Numerics;
-using System.Threading.Tasks;
-using MiningCore.Crypto.Hashing.Ethash;
-using MiningCore.Extensions;
-using MiningCore.Stratum;
-using NBitcoin;
-
-namespace MiningCore.Blockchain.Ethereum
-{
-    public class EthereumJob
-    {
-        public EthereumJob(string id, EthereumBlockTemplate blockTemplate)
-        {
-            Id = id;
-            BlockTemplate = blockTemplate;
-
-            var target = blockTemplate.Target;
-            if (target.StartsWith("0x"))
-                target = target.Substring(2);
-
-            blockTarget = new uint256(target.HexToByteArray().ReverseArray());
-        }
-
-        private readonly Dictionary<StratumClient, HashSet<string>> workerNonces =
-            new Dictionary<StratumClient, HashSet<string>>();
-
-        public string Id { get; }
-        public EthereumBlockTemplate BlockTemplate { get; }
-        private readonly uint256 blockTarget;
-
-        private void RegisterNonce(StratumClient worker, string nonce)
-        {
-            var nonceLower = nonce.ToLower();
-
-            if (!workerNonces.TryGetValue(worker, out var nonces))
-            {
-                nonces = new HashSet<string>(new[] { nonceLower });
-                workerNonces[worker] = nonces;
-            }
-
-            else
-            {
-                if (nonces.Contains(nonceLower))
-                    throw new StratumException(StratumError.MinusOne, "duplicate share");
-
-                nonces.Add(nonceLower);
-            }
-        }
-
-        public async Task<EthereumShare> ProcessShareAsync(StratumClient worker, string nonce, EthashFull ethash)
-        {
-            // duplicate nonce?
-            lock(workerNonces)
-            {
-                RegisterNonce(worker, nonce);
-            }
-
-            // assemble full-nonce
-            var context = worker.GetContextAs<EthereumWorkerContext>();
-            var fullNonceHex = context.ExtraNonce1 + nonce;
-            var fullNonce = ulong.Parse(fullNonceHex, NumberStyles.HexNumber);
-
-            // get dag for block
-            var dag = await ethash.GetDagAsync(BlockTemplate.Height);
-
-            // compute
-            if (!dag.Compute(BlockTemplate.Header.HexToByteArray(), fullNonce, out var mixDigest, out var resultBytes))
-                throw new StratumException(StratumError.MinusOne, "bad hash");
-
-            resultBytes.ReverseArray();
-
-            // test if share meets at least workers current difficulty
-            var resultValue = new uint256(resultBytes);
-<<<<<<< HEAD
-            var shareDiff = (double) BigInteger.Divide(EthereumConstants.BigMaxValue, new BigInteger(resultBytes.ToReverseArray())) / EthereumConstants.Pow2x32;
-            var stratumDifficulty = worker.Context.Difficulty;
-=======
-            var resultValueBig = resultBytes.ToBigInteger();
-            var shareDiff = (double) BigInteger.Divide(EthereumConstants.BigMaxValue, resultValueBig) / EthereumConstants.Pow2x32;
-            var stratumDifficulty = context.Difficulty;
->>>>>>> b94a34d4
-            var ratio = shareDiff / stratumDifficulty;
-            var isBlockCandidate = resultValue <= blockTarget;
-
-            if (!isBlockCandidate && ratio < 0.99)
-            {
-                // check if share matched the previous difficulty from before a vardiff retarget
-                if (context.VarDiff?.LastUpdate != null && context.PreviousDifficulty.HasValue)
-                {
-                    ratio = shareDiff / context.PreviousDifficulty.Value;
-
-                    if (ratio < 0.99)
-                        throw new StratumException(StratumError.LowDifficultyShare, $"low difficulty share ({shareDiff})");
-
-                    // use previous difficulty
-                    stratumDifficulty = context.PreviousDifficulty.Value;
-                }
-
-                else
-                    throw new StratumException(StratumError.LowDifficultyShare, $"low difficulty share ({shareDiff})");
-            }
-
-            // create share
-            var share = new EthereumShare
-            {
-                BlockHeight = (long) BlockTemplate.Height,
-                IpAddress = worker.RemoteEndpoint?.Address?.ToString(),
-                Miner = context.MinerName,
-                Worker = context.WorkerName,
-                UserAgent = context.UserAgent,
-                FullNonceHex = "0x" + fullNonceHex,
-                HeaderHash = BlockTemplate.Header,
-                MixHash = mixDigest.ToHexString(true),
-                IsBlockCandidate = isBlockCandidate,
-                Difficulty = stratumDifficulty * EthereumConstants.Pow2x32,
-            };
-
-            if (share.IsBlockCandidate)
-                share.TransactionConfirmationData = $"{mixDigest.ToHexString(true)}:{share.FullNonceHex}";
-
-            return share;
-        }
-    }
-}
+﻿using System.Collections.Generic;
+using System.Globalization;
+using System.Numerics;
+using System.Threading.Tasks;
+using MiningCore.Crypto.Hashing.Ethash;
+using MiningCore.Extensions;
+using MiningCore.Stratum;
+using NBitcoin;
+
+namespace MiningCore.Blockchain.Ethereum
+{
+    public class EthereumJob
+    {
+        public EthereumJob(string id, EthereumBlockTemplate blockTemplate)
+        {
+            Id = id;
+            BlockTemplate = blockTemplate;
+
+            var target = blockTemplate.Target;
+            if (target.StartsWith("0x"))
+                target = target.Substring(2);
+
+            blockTarget = new uint256(target.HexToByteArray().ReverseArray());
+        }
+
+        private readonly Dictionary<StratumClient, HashSet<string>> workerNonces =
+            new Dictionary<StratumClient, HashSet<string>>();
+
+        public string Id { get; }
+        public EthereumBlockTemplate BlockTemplate { get; }
+        private readonly uint256 blockTarget;
+
+        private void RegisterNonce(StratumClient worker, string nonce)
+        {
+            var nonceLower = nonce.ToLower();
+
+            if (!workerNonces.TryGetValue(worker, out var nonces))
+            {
+                nonces = new HashSet<string>(new[] { nonceLower });
+                workerNonces[worker] = nonces;
+            }
+
+            else
+            {
+                if (nonces.Contains(nonceLower))
+                    throw new StratumException(StratumError.MinusOne, "duplicate share");
+
+                nonces.Add(nonceLower);
+            }
+        }
+
+        public async Task<EthereumShare> ProcessShareAsync(StratumClient worker, string nonce, EthashFull ethash)
+        {
+            // duplicate nonce?
+            lock(workerNonces)
+            {
+                RegisterNonce(worker, nonce);
+            }
+
+            // assemble full-nonce
+            var context = worker.GetContextAs<EthereumWorkerContext>();
+            var fullNonceHex = context.ExtraNonce1 + nonce;
+            var fullNonce = ulong.Parse(fullNonceHex, NumberStyles.HexNumber);
+
+            // get dag for block
+            var dag = await ethash.GetDagAsync(BlockTemplate.Height);
+
+            // compute
+            if (!dag.Compute(BlockTemplate.Header.HexToByteArray(), fullNonce, out var mixDigest, out var resultBytes))
+                throw new StratumException(StratumError.MinusOne, "bad hash");
+
+            resultBytes.ReverseArray();
+
+            // test if share meets at least workers current difficulty
+            var resultValue = new uint256(resultBytes);
+            var resultValueBig = resultBytes.ToBigInteger();
+            var shareDiff = (double) BigInteger.Divide(EthereumConstants.BigMaxValue, resultValueBig) / EthereumConstants.Pow2x32;
+            var stratumDifficulty = context.Difficulty;
+            var ratio = shareDiff / stratumDifficulty;
+            var isBlockCandidate = resultValue <= blockTarget;
+
+            if (!isBlockCandidate && ratio < 0.99)
+            {
+                // check if share matched the previous difficulty from before a vardiff retarget
+                if (context.VarDiff?.LastUpdate != null && context.PreviousDifficulty.HasValue)
+                {
+                    ratio = shareDiff / context.PreviousDifficulty.Value;
+
+                    if (ratio < 0.99)
+                        throw new StratumException(StratumError.LowDifficultyShare, $"low difficulty share ({shareDiff})");
+
+                    // use previous difficulty
+                    stratumDifficulty = context.PreviousDifficulty.Value;
+                }
+
+                else
+                    throw new StratumException(StratumError.LowDifficultyShare, $"low difficulty share ({shareDiff})");
+            }
+
+            // create share
+            var share = new EthereumShare
+            {
+                BlockHeight = (long) BlockTemplate.Height,
+                IpAddress = worker.RemoteEndpoint?.Address?.ToString(),
+                Miner = context.MinerName,
+                Worker = context.WorkerName,
+                UserAgent = context.UserAgent,
+                FullNonceHex = "0x" + fullNonceHex,
+                HeaderHash = BlockTemplate.Header,
+                MixHash = mixDigest.ToHexString(true),
+                IsBlockCandidate = isBlockCandidate,
+                Difficulty = stratumDifficulty * EthereumConstants.Pow2x32,
+            };
+
+            if (share.IsBlockCandidate)
+                share.TransactionConfirmationData = $"{mixDigest.ToHexString(true)}:{share.FullNonceHex}";
+
+            return share;
+        }
+    }
+}