--- conflicted
+++ resolved
@@ -1,224 +1,217 @@
-/*
-Copyright 2017 Coin Foundry (coinfoundry.org)
-Authors: Oliver Weichhold (oliver@weichhold.com)
-Permission is hereby granted, free of charge, to any person obtaining a copy of this software and
-associated documentation files (the "Software"), to deal in the Software without restriction,
-including without limitation the rights to use, copy, modify, merge, publish, distribute, sublicense,
-and/or sell copies of the Software, and to permit persons to whom the Software is furnished to do so,
-subject to the following conditions:
-The above copyright notice and this permission notice shall be included in all copies or substantial
-portions of the Software.
-THE SOFTWARE IS PROVIDED "AS IS", WITHOUT WARRANTY OF ANY KIND, EXPRESS OR IMPLIED, INCLUDING BUT NOT
-LIMITED TO THE WARRANTIES OF MERCHANTABILITY, FITNESS FOR A PARTICULAR PURPOSE AND NONINFRINGEMENT.
-IN NO EVENT SHALL THE AUTHORS OR COPYRIGHT HOLDERS BE LIABLE FOR ANY CLAIM, DAMAGES OR OTHER LIABILITY,
-WHETHER IN AN ACTION OF CONTRACT, TORT OR OTHERWISE, ARISING FROM, OUT OF OR IN CONNECTION WITH THE
-SOFTWARE OR THE USE OR OTHER DEALINGS IN THE SOFTWARE.
-*/
-
-#include "bcrypt.h"
-#include "keccak.h"
-#include "quark.h"
-#include "scryptjane.h"
-#include "scryptn.h"
-#include "neoscrypt.h"
-#include "skein.h"
-#include "x11.h"
-#include "groestl.h"
-#include "blake.h"
-#include "blake2s.h"
-#include "fugue.h"
-#include "qubit.h"
-#include "s3.h"
-#include "hefty1.h"
-#include "shavite3.h"
-#include "x13.h"
-#include "x14.h"
-#include "nist5.h"
-#include "x15.h"
-#include "x17.h"
-#include "fresh.h"
-#include "dcrypt.h"
-#include "jh.h"
-#include "c11.h"
-#include "Lyra2RE.h"
-#include "Lyra2.h"
-#include "x16r.h"
-#include "x16s.h"
-#include "equi/equihashverify.h"
-#include "libethash/sha3.h"
-#include "libethash/internal.h"
-#include "libethash/ethash.h"
-
-extern "C" bool ethash_get_default_dirname(char* strbuf, size_t buffsize);
-
-#ifdef _WIN32
-#define MODULE_API __declspec(dllexport)
-#else
-#define MODULE_API
-#endif
-
-extern "C" MODULE_API void scrypt_export(const char* input, char* output, uint32_t N, uint32_t R, uint32_t input_len)
-{
-	scrypt_N_R_1_256(input, output, N, R, input_len);
-}
-
-extern "C" MODULE_API void quark_export(const char* input, char* output, uint32_t input_len)
-{
-	quark_hash(input, output, input_len);
-}
-
-extern "C" MODULE_API void x11_export(const char* input, char* output, uint32_t input_len)
-{
-	x11_hash(input, output, input_len);
-}
-
-extern "C" MODULE_API void x17_export(const char* input, char* output, uint32_t input_len)
-{
-    x17_hash(input, output, input_len);
-}
-
-extern "C" MODULE_API void x15_export(const char* input, char* output, uint32_t input_len)
-{
-	x15_hash(input, output, input_len);
-}
-
-extern "C" MODULE_API void neoscrypt_export(const unsigned char* input, unsigned char* output, uint32_t profile)
-{
-	neoscrypt(input, output, profile);
-}
-
-extern "C" MODULE_API void scryptn_export(const char* input, char* output, uint32_t nFactor, uint32_t input_len)
-{
-	unsigned int N = 1 << nFactor;
-
-	scrypt_N_R_1_256(input, output, N, 1, input_len); //hardcode for now to R=1 for now
-}
-
-extern "C" MODULE_API void kezzak_export(const char* input, char* output, uint32_t input_len)
-{
-	keccak_hash(input, output, input_len);
-}
-
-extern "C" MODULE_API void bcrypt_export(const char* input, char* output, uint32_t input_len)
-{
-	bcrypt_hash(input, output);
-}
-
-extern "C" MODULE_API void skein_export(const char* input, char* output, uint32_t input_len)
-{
-	skein_hash(input, output, input_len);
-}
-
-extern "C" MODULE_API void groestl_export(const char* input, char* output, uint32_t input_len)
-{
-	groestl_hash(input, output, input_len);
-}
-
-extern "C" MODULE_API void groestl_myriad_export(const char* input, char* output, uint32_t input_len)
-{
-	groestlmyriad_hash(input, output, input_len);
-}
-
-extern "C" MODULE_API void blake_export(const char* input, char* output, uint32_t input_len)
-{
-	blake_hash(input, output, input_len);
-}
-
-extern "C" MODULE_API void blake2s_export(const char* input, char* output, uint32_t input_len)
-{
-    blake2s_hash(input, output, input_len);
-}
-
-extern "C" MODULE_API void dcrypt_export(const char* input, char* output, uint32_t input_len)
-{
-	dcrypt_hash(input, output, input_len);
-}
-
-extern "C" MODULE_API void fugue_export(const char* input, char* output, uint32_t input_len)
-{
-	fugue_hash(input, output, input_len);
-}
-
-extern "C" MODULE_API void qubit_export(const char* input, char* output, uint32_t input_len)
-{
-	qubit_hash(input, output, input_len);
-}
-
-extern "C" MODULE_API void s3_export(const char* input, char* output, uint32_t input_len)
-{
-	s3_hash(input, output, input_len);
-}
-
-extern "C" MODULE_API void hefty1_export(const char* input, char* output, uint32_t input_len)
-{
-	hefty1_hash(input, output, input_len);
-}
-
-extern "C" MODULE_API void shavite3_export(const char* input, char* output, uint32_t input_len)
-{
-	shavite3_hash(input, output, input_len);
-}
-
-extern "C" MODULE_API void nist5_export(const char* input, char* output, uint32_t input_len)
-{
-	nist5_hash(input, output, input_len);
-}
-
-extern "C" MODULE_API void fresh_export(const char* input, char* output, uint32_t input_len)
-{
-	fresh_hash(input, output, input_len);
-}
-
-extern "C" MODULE_API void jh_export(const char* input, char* output, uint32_t input_len)
-{
-	jh_hash(input, output, input_len);
-}
-
-extern "C" MODULE_API void c11_export(const char* input, char* output)
-{
-	c11_hash(input, output);
-}
-
-extern "C" MODULE_API void lyra2re_export(const char* input, char* output)
-{
-	lyra2re_hash(input, output);
-}
-
-extern "C" MODULE_API void lyra2rev2_export(const char* input, char* output)
-{
-	lyra2re2_hash(input, output);
-}
-
-extern "C" MODULE_API void x16r_export(const char* input, char* output, uint32_t input_len)
-{
-    x16r_hash(input, output, input_len);
-}
-
-extern "C" MODULE_API void x16s_export(const char* input, char* output, uint32_t input_len)
-{
-    x16s_hash(input, output, input_len);
-}
-
-extern "C" MODULE_API bool equihash_verify_export(const char* header, int header_length, const char* solution, int solution_length)
-{
-<<<<<<< HEAD
-    if (header_length != 140 || solution_length != 1344) {
-=======
+/*
+Copyright 2017 Coin Foundry (coinfoundry.org)
+Authors: Oliver Weichhold (oliver@weichhold.com)
+Permission is hereby granted, free of charge, to any person obtaining a copy of this software and
+associated documentation files (the "Software"), to deal in the Software without restriction,
+including without limitation the rights to use, copy, modify, merge, publish, distribute, sublicense,
+and/or sell copies of the Software, and to permit persons to whom the Software is furnished to do so,
+subject to the following conditions:
+The above copyright notice and this permission notice shall be included in all copies or substantial
+portions of the Software.
+THE SOFTWARE IS PROVIDED "AS IS", WITHOUT WARRANTY OF ANY KIND, EXPRESS OR IMPLIED, INCLUDING BUT NOT
+LIMITED TO THE WARRANTIES OF MERCHANTABILITY, FITNESS FOR A PARTICULAR PURPOSE AND NONINFRINGEMENT.
+IN NO EVENT SHALL THE AUTHORS OR COPYRIGHT HOLDERS BE LIABLE FOR ANY CLAIM, DAMAGES OR OTHER LIABILITY,
+WHETHER IN AN ACTION OF CONTRACT, TORT OR OTHERWISE, ARISING FROM, OUT OF OR IN CONNECTION WITH THE
+SOFTWARE OR THE USE OR OTHER DEALINGS IN THE SOFTWARE.
+*/
+
+#include "bcrypt.h"
+#include "keccak.h"
+#include "quark.h"
+#include "scryptjane.h"
+#include "scryptn.h"
+#include "neoscrypt.h"
+#include "skein.h"
+#include "x11.h"
+#include "groestl.h"
+#include "blake.h"
+#include "blake2s.h"
+#include "fugue.h"
+#include "qubit.h"
+#include "s3.h"
+#include "hefty1.h"
+#include "shavite3.h"
+#include "x13.h"
+#include "x14.h"
+#include "nist5.h"
+#include "x15.h"
+#include "x17.h"
+#include "fresh.h"
+#include "dcrypt.h"
+#include "jh.h"
+#include "c11.h"
+#include "Lyra2RE.h"
+#include "Lyra2.h"
+#include "x16r.h"
+#include "x16s.h"
+#include "equi/equihashverify.h"
+#include "libethash/sha3.h"
+#include "libethash/internal.h"
+#include "libethash/ethash.h"
+
+extern "C" bool ethash_get_default_dirname(char* strbuf, size_t buffsize);
+
+#ifdef _WIN32
+#define MODULE_API __declspec(dllexport)
+#else
+#define MODULE_API
+#endif
+
+extern "C" MODULE_API void scrypt_export(const char* input, char* output, uint32_t N, uint32_t R, uint32_t input_len)
+{
+	scrypt_N_R_1_256(input, output, N, R, input_len);
+}
+
+extern "C" MODULE_API void quark_export(const char* input, char* output, uint32_t input_len)
+{
+	quark_hash(input, output, input_len);
+}
+
+extern "C" MODULE_API void x11_export(const char* input, char* output, uint32_t input_len)
+{
+	x11_hash(input, output, input_len);
+}
+
+extern "C" MODULE_API void x17_export(const char* input, char* output, uint32_t input_len)
+{
+    x17_hash(input, output, input_len);
+}
+
+extern "C" MODULE_API void x15_export(const char* input, char* output, uint32_t input_len)
+{
+	x15_hash(input, output, input_len);
+}
+
+extern "C" MODULE_API void neoscrypt_export(const unsigned char* input, unsigned char* output, uint32_t profile)
+{
+	neoscrypt(input, output, profile);
+}
+
+extern "C" MODULE_API void scryptn_export(const char* input, char* output, uint32_t nFactor, uint32_t input_len)
+{
+	unsigned int N = 1 << nFactor;
+
+	scrypt_N_R_1_256(input, output, N, 1, input_len); //hardcode for now to R=1 for now
+}
+
+extern "C" MODULE_API void kezzak_export(const char* input, char* output, uint32_t input_len)
+{
+	keccak_hash(input, output, input_len);
+}
+
+extern "C" MODULE_API void bcrypt_export(const char* input, char* output, uint32_t input_len)
+{
+	bcrypt_hash(input, output);
+}
+
+extern "C" MODULE_API void skein_export(const char* input, char* output, uint32_t input_len)
+{
+	skein_hash(input, output, input_len);
+}
+
+extern "C" MODULE_API void groestl_export(const char* input, char* output, uint32_t input_len)
+{
+	groestl_hash(input, output, input_len);
+}
+
+extern "C" MODULE_API void groestl_myriad_export(const char* input, char* output, uint32_t input_len)
+{
+	groestlmyriad_hash(input, output, input_len);
+}
+
+extern "C" MODULE_API void blake_export(const char* input, char* output, uint32_t input_len)
+{
+	blake_hash(input, output, input_len);
+}
+
+extern "C" MODULE_API void blake2s_export(const char* input, char* output, uint32_t input_len)
+{
+    blake2s_hash(input, output, input_len);
+}
+
+extern "C" MODULE_API void dcrypt_export(const char* input, char* output, uint32_t input_len)
+{
+	dcrypt_hash(input, output, input_len);
+}
+
+extern "C" MODULE_API void fugue_export(const char* input, char* output, uint32_t input_len)
+{
+	fugue_hash(input, output, input_len);
+}
+
+extern "C" MODULE_API void qubit_export(const char* input, char* output, uint32_t input_len)
+{
+	qubit_hash(input, output, input_len);
+}
+
+extern "C" MODULE_API void s3_export(const char* input, char* output, uint32_t input_len)
+{
+	s3_hash(input, output, input_len);
+}
+
+extern "C" MODULE_API void hefty1_export(const char* input, char* output, uint32_t input_len)
+{
+	hefty1_hash(input, output, input_len);
+}
+
+extern "C" MODULE_API void shavite3_export(const char* input, char* output, uint32_t input_len)
+{
+	shavite3_hash(input, output, input_len);
+}
+
+extern "C" MODULE_API void nist5_export(const char* input, char* output, uint32_t input_len)
+{
+	nist5_hash(input, output, input_len);
+}
+
+extern "C" MODULE_API void fresh_export(const char* input, char* output, uint32_t input_len)
+{
+	fresh_hash(input, output, input_len);
+}
+
+extern "C" MODULE_API void jh_export(const char* input, char* output, uint32_t input_len)
+{
+	jh_hash(input, output, input_len);
+}
+
+extern "C" MODULE_API void c11_export(const char* input, char* output)
+{
+	c11_hash(input, output);
+}
+
+extern "C" MODULE_API void lyra2re_export(const char* input, char* output)
+{
+	lyra2re_hash(input, output);
+}
+
+extern "C" MODULE_API void lyra2rev2_export(const char* input, char* output)
+{
+	lyra2re2_hash(input, output);
+}
+
+extern "C" MODULE_API void x16r_export(const char* input, char* output, uint32_t input_len)
+{
+    x16r_hash(input, output, input_len);
+}
+
+extern "C" MODULE_API void x16s_export(const char* input, char* output, uint32_t input_len)
+{
+    x16s_hash(input, output, input_len);
+}
+
+extern "C" MODULE_API bool equihash_verify_export(const char* header, int header_length, const char* solution, int solution_length)
+{
     if (header_length != 140) {
->>>>>>> 1801e342
         return false;
     }
 
     std::vector<unsigned char> vecSolution(solution, solution + solution_length);
 
-<<<<<<< HEAD
-    return verifyEH(header, vecSolution);
-=======
     return verifyEH_200_9(header, vecSolution, NULL);
-}
-
-extern "C" MODULE_API bool equihash_verify_btg_export(const char* header, int header_length, const char* solution, int solution_length)
-{
+}
+
+extern "C" MODULE_API bool equihash_verify_btg_export(const char* header, int header_length, const char* solution, int solution_length)
+{
     if (header_length != 140) {
         return false;
     }
@@ -226,85 +219,84 @@
     std::vector<unsigned char> vecSolution(solution, solution + solution_length);
 
     return verifyEH_144_5(header, vecSolution, "BgoldPoW");
->>>>>>> 1801e342
-}
-
-extern "C" MODULE_API void sha3_256_export(const char* input, char* output, uint32_t input_len)
-{
-	SHA3_256((ethash_h256 const*) output, (uint8_t const*) input, input_len);
-}
-
-extern "C" MODULE_API void sha3_512_export(const char* input, char* output, uint32_t input_len)
-{
-	SHA3_512((uint8_t*) output, (uint8_t const*)input, input_len);
-}
-
-extern "C" MODULE_API uint64_t ethash_get_datasize_export(uint64_t const block_number)
-{
+}
+
+extern "C" MODULE_API void sha3_256_export(const char* input, char* output, uint32_t input_len)
+{
+	SHA3_256((ethash_h256 const*) output, (uint8_t const*) input, input_len);
+}
+
+extern "C" MODULE_API void sha3_512_export(const char* input, char* output, uint32_t input_len)
+{
+	SHA3_512((uint8_t*) output, (uint8_t const*)input, input_len);
+}
+
+extern "C" MODULE_API uint64_t ethash_get_datasize_export(uint64_t const block_number)
+{
 	return ethash_get_datasize(block_number);
-}
-
-extern "C" MODULE_API uint64_t ethash_get_cachesize_export(uint64_t const block_number)
-{
+}
+
+extern "C" MODULE_API uint64_t ethash_get_cachesize_export(uint64_t const block_number)
+{
 	return ethash_get_cachesize(block_number);
-}
-
-extern "C" MODULE_API ethash_light_t ethash_light_new_export(uint64_t block_number)
-{
+}
+
+extern "C" MODULE_API ethash_light_t ethash_light_new_export(uint64_t block_number)
+{
 	return ethash_light_new(block_number);
-}
-
-extern "C" MODULE_API void ethash_light_delete_export(ethash_light_t light)
-{
+}
+
+extern "C" MODULE_API void ethash_light_delete_export(ethash_light_t light)
+{
 	ethash_light_delete(light);
-}
-
+}
+
 extern "C" MODULE_API void ethash_light_compute_export(
 	ethash_light_t light,
 	ethash_h256_t const *header_hash,
-	uint64_t nonce,
-	ethash_return_value_t *result)
-{
+	uint64_t nonce,
+	ethash_return_value_t *result)
+{
 	*result = ethash_light_compute(light, *header_hash, nonce);
-}
-
-extern "C" MODULE_API ethash_full_t ethash_full_new_export(const char *dirname, ethash_light_t light, ethash_callback_t callback)
-{
+}
+
+extern "C" MODULE_API ethash_full_t ethash_full_new_export(const char *dirname, ethash_light_t light, ethash_callback_t callback)
+{
 	uint64_t full_size = ethash_get_datasize(light->block_number);
 	ethash_h256_t seedhash = ethash_get_seedhash(light->block_number);
 	return ethash_full_new_internal(dirname, seedhash, full_size, light, callback);
-}
-
-extern "C" MODULE_API void ethash_full_delete_export(ethash_full_t full)
-{
+}
+
+extern "C" MODULE_API void ethash_full_delete_export(ethash_full_t full)
+{
 	ethash_full_delete(full);
-}
-
+}
+
 extern "C" MODULE_API void ethash_full_compute_export(
 	ethash_full_t full,
 	ethash_h256_t const *header_hash,
-	uint64_t nonce,
-	ethash_return_value_t *result)
-{
+	uint64_t nonce,
+	ethash_return_value_t *result)
+{
 	*result = ethash_full_compute(full, *header_hash, nonce);
-}
-
-extern "C" MODULE_API void const* ethash_full_dag_export(ethash_full_t full)
-{
+}
+
+extern "C" MODULE_API void const* ethash_full_dag_export(ethash_full_t full)
+{
 	return ethash_full_dag(full);
-}
-
-extern "C" MODULE_API uint64_t ethash_full_dag_size_export(ethash_full_t full)
-{
+}
+
+extern "C" MODULE_API uint64_t ethash_full_dag_size_export(ethash_full_t full)
+{
 	return ethash_full_dag_size(full);
-}
-
-extern "C" MODULE_API ethash_h256_t ethash_get_seedhash_export(uint64_t block_number)
-{
+}
+
+extern "C" MODULE_API ethash_h256_t ethash_get_seedhash_export(uint64_t block_number)
+{
 	return ethash_get_seedhash(block_number);
-}
-
-extern "C" MODULE_API bool ethash_get_default_dirname_export(char *buf, size_t buf_size)
-{
+}
+
+extern "C" MODULE_API bool ethash_get_default_dirname_export(char *buf, size_t buf_size)
+{
 	return ethash_get_default_dirname(buf, buf_size);
-}
+}